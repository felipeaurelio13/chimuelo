--- conflicted
+++ resolved
@@ -1,27 +1,17 @@
 import React, { useEffect } from 'react';
 import { BrowserRouter as Router, Routes, Route, Navigate } from 'react-router-dom';
-import { AuthProvider } from './contexts/AuthContext';
+import { AuthProvider, useAuth } from './contexts/AuthContext';
 import { DataProvider } from './contexts/DataContext';
-<<<<<<< HEAD
 import { ThemeProvider, ThemeScript } from './contexts/ThemeContext';
 import { LoadingScreen } from './components/LoadingScreen';
 import Login from './pages/Login';
+import Register from './pages/Register';
 import Dashboard from './pages/Dashboard';
 import Capture from './pages/Capture';
 import Timeline from './pages/Timeline';
 import Chat from './pages/Chat';
 import Settings from './pages/Settings';
 import Profile from './pages/Profile';
-=======
-import { ThemeProvider } from './contexts/ThemeContext';
-import { Login } from './pages/Login';
-import { Register } from './pages/Register';
-import { Dashboard } from './pages/Dashboard';
-import { Capture } from './pages/Capture';
-import { Timeline } from './pages/Timeline';
-import { Chat } from './pages/Chat';
-import { Settings } from './pages/Settings';
->>>>>>> cdd327e4
 import './App.css';
 import './styles/themes.css';
 
@@ -30,8 +20,8 @@
 }
 
 const ProtectedRoute: React.FC<ProtectedRouteProps> = ({ children }) => {
-  // Esta lógica será manejada por AuthContext
-  return <>{children}</>;
+  const { isAuthenticated } = useAuth();
+  return isAuthenticated ? <>{children}</> : <Navigate to="/login" replace />;
 };
 
 function AppContent() {
