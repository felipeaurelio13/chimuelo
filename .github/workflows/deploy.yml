name: Deploy to GitHub Pages

on:
  push:
    branches: [ main, master ]
  workflow_dispatch:

permissions:
  contents: read
  pages: write
  id-token: write

concurrency:
  group: "pages"
  cancel-in-progress: false

jobs:
  build:
    runs-on: ubuntu-latest
    steps:
      - name: Checkout
        uses: actions/checkout@v4

      - name: Setup Node.js
        uses: actions/setup-node@v4
        with:
          node-version: '20'
          cache: 'npm'
          cache-dependency-path: frontend/package-lock.json
      - name: Set npm registry
        run: npm config set registry https://registry.npmjs.org/

      - name: Set npm registry
        run: npm config set registry https://registry.npmjs.org/
<<<<<<< HEAD
=======

      - name: Set npm registry
        run: npm config set registry https://registry.npmjs.org/
>>>>>>> 651717f8

      - name: Install dependencies
        run: |
          cd frontend
          npm ci
          
      - name: Auto-increment version
        run: |
          cd frontend
          # Get current version and increment patch
          npm run version:patch
          echo "New version: $(node -p "require('./package.json').version")"

      - name: Build
        run: |
          cd frontend
          npm run build

      - name: Prepare for GitHub Pages (disable Jekyll)
        run: |
          touch frontend/dist/.nojekyll
          ls -la frontend/dist/
          echo "📦 Files ready for deployment:"
          find frontend/dist/ -type f | head -20

      - name: Setup Pages
        uses: actions/configure-pages@v4

      - name: Upload artifact
        uses: actions/upload-pages-artifact@v3
        with:
          path: frontend/dist

  deploy-worker:
    runs-on: ubuntu-latest
    steps:
      - name: Checkout
        uses: actions/checkout@v4

      - name: Setup Node.js
        uses: actions/setup-node@v4
        with:
          node-version: '20'
          cache: 'npm'
          cache-dependency-path: worker/package-lock.json
      - name: Set npm registry
        run: npm config set registry https://registry.npmjs.org/

      - name: Set npm registry
        run: npm config set registry https://registry.npmjs.org/
<<<<<<< HEAD
=======

      - name: Set npm registry
        run: npm config set registry https://registry.npmjs.org/
>>>>>>> 651717f8

      - name: Install worker dependencies
        run: |
          cd worker
          npm ci

      - name: Deploy Worker with Secrets
        env:
          CLOUDFLARE_API_TOKEN: ${{ secrets.CLOUDFLARE_API_TOKEN }}
        run: |
          cd worker
          
          # Deploy worker first
          echo "🚀 Deploying worker..."
          npx wrangler deploy
          
          # Then set secrets
          echo "📡 Setting OpenAI API key..."
          echo "${{ secrets.OPENAI_API_KEY }}" | npx wrangler secret put OPENAI_API_KEY
          
          echo "🔐 Setting JWT secret..."
          echo "${{ secrets.JWT_SECRET }}" | npx wrangler secret put JWT_SECRET
          
          echo "✅ Worker deployment completed!"

  deploy:
    environment:
      name: github-pages
      url: ${{ steps.deployment.outputs.page_url }}
    runs-on: ubuntu-latest
    needs: build
    steps:
      - name: Deploy to GitHub Pages
        id: deployment
        uses: actions/deploy-pages@v4<|MERGE_RESOLUTION|>--- conflicted
+++ resolved
@@ -29,15 +29,6 @@
           cache-dependency-path: frontend/package-lock.json
       - name: Set npm registry
         run: npm config set registry https://registry.npmjs.org/
-
-      - name: Set npm registry
-        run: npm config set registry https://registry.npmjs.org/
-<<<<<<< HEAD
-=======
-
-      - name: Set npm registry
-        run: npm config set registry https://registry.npmjs.org/
->>>>>>> 651717f8
 
       - name: Install dependencies
         run: |
@@ -86,15 +77,6 @@
       - name: Set npm registry
         run: npm config set registry https://registry.npmjs.org/
 
-      - name: Set npm registry
-        run: npm config set registry https://registry.npmjs.org/
-<<<<<<< HEAD
-=======
-
-      - name: Set npm registry
-        run: npm config set registry https://registry.npmjs.org/
->>>>>>> 651717f8
-
       - name: Install worker dependencies
         run: |
           cd worker
